--- conflicted
+++ resolved
@@ -4,14 +4,7 @@
 	cd docs/src && hugo -b https://uw-labs.github.io/strongbox/
 
 build-test-image:
-<<<<<<< HEAD
-	docker build -t strongbox-test-image -f integration_tests/Dockerfile .
+	docker build -t $(IMAGE) -f integration_tests/Dockerfile .
 
 test: build-test-image
-	docker run --rm strongbox-test-image --tmpfs /home/test:rw
-=======
-	docker build -t $(IMAGE) -f Dockerfile.test .
-
-test: build-test-image
-	docker run $(IMAGE)
->>>>>>> 437760e8
+	docker run --rm $(IMAGE) --tmpfs /root:rw